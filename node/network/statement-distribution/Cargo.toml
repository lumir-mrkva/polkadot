[package]
name = "polkadot-statement-distribution"
version = "0.9.13"
authors = ["Parity Technologies <admin@parity.io>"]
description = "Statement Distribution Subsystem"
edition = "2018"

[dependencies]
futures = "0.3.19"
tracing = "0.1.29"
polkadot-primitives = { path = "../../../primitives" }
sp-staking = { git = "https://github.com/paritytech/substrate", default-features = false , branch = "dp-jsonrpsee-integration-2" }
sp-keystore = { git = "https://github.com/paritytech/substrate", branch = "dp-jsonrpsee-integration-2" }
polkadot-subsystem = { package = "polkadot-node-subsystem", path = "../../subsystem" }
polkadot-node-primitives = { path = "../../primitives" }
polkadot-node-subsystem-util = { path = "../../subsystem-util" }
polkadot-node-network-protocol = { path = "../../network/protocol" }
arrayvec = "0.5.2"
indexmap = "1.7.0"
parity-scale-codec = { version = "2.3.1", default-features = false, features = ["derive"] }
derive_more = "0.99.17"
thiserror = "1.0.30"

[dev-dependencies]
polkadot-node-subsystem-test-helpers = { path = "../../subsystem-test-helpers" }
assert_matches = "1.4.0"
<<<<<<< HEAD
sp-keyring = { git = "https://github.com/paritytech/substrate", branch = "dp-jsonrpsee-integration-2" }
sp-core = { git = "https://github.com/paritytech/substrate", branch = "dp-jsonrpsee-integration-2" }
sp-application-crypto = { git = "https://github.com/paritytech/substrate", branch = "dp-jsonrpsee-integration-2" }
sp-keystore = { git = "https://github.com/paritytech/substrate", branch = "dp-jsonrpsee-integration-2" }
sp-tracing = { git = "https://github.com/paritytech/substrate", branch = "dp-jsonrpsee-integration-2" }
sc-keystore = { git = "https://github.com/paritytech/substrate", branch = "dp-jsonrpsee-integration-2" }
sc-network = { git = "https://github.com/paritytech/substrate", branch = "dp-jsonrpsee-integration-2" }
futures-timer = "3.0.2"
=======
sp-keyring = { git = "https://github.com/paritytech/substrate", branch = "master" }
sp-core = { git = "https://github.com/paritytech/substrate", branch = "master" }
sp-application-crypto = { git = "https://github.com/paritytech/substrate", branch = "master" }
sp-keystore = { git = "https://github.com/paritytech/substrate", branch = "master" }
sp-tracing = { git = "https://github.com/paritytech/substrate", branch = "master" }
sc-keystore = { git = "https://github.com/paritytech/substrate", branch = "master" }
sc-network = { git = "https://github.com/paritytech/substrate", branch = "master" }
futures-timer = "3.0.2"
polkadot-primitives-test-helpers = { path = "../../../primitives/test-helpers" }
>>>>>>> 1c2a0e2f
<|MERGE_RESOLUTION|>--- conflicted
+++ resolved
@@ -24,7 +24,6 @@
 [dev-dependencies]
 polkadot-node-subsystem-test-helpers = { path = "../../subsystem-test-helpers" }
 assert_matches = "1.4.0"
-<<<<<<< HEAD
 sp-keyring = { git = "https://github.com/paritytech/substrate", branch = "dp-jsonrpsee-integration-2" }
 sp-core = { git = "https://github.com/paritytech/substrate", branch = "dp-jsonrpsee-integration-2" }
 sp-application-crypto = { git = "https://github.com/paritytech/substrate", branch = "dp-jsonrpsee-integration-2" }
@@ -33,14 +32,4 @@
 sc-keystore = { git = "https://github.com/paritytech/substrate", branch = "dp-jsonrpsee-integration-2" }
 sc-network = { git = "https://github.com/paritytech/substrate", branch = "dp-jsonrpsee-integration-2" }
 futures-timer = "3.0.2"
-=======
-sp-keyring = { git = "https://github.com/paritytech/substrate", branch = "master" }
-sp-core = { git = "https://github.com/paritytech/substrate", branch = "master" }
-sp-application-crypto = { git = "https://github.com/paritytech/substrate", branch = "master" }
-sp-keystore = { git = "https://github.com/paritytech/substrate", branch = "master" }
-sp-tracing = { git = "https://github.com/paritytech/substrate", branch = "master" }
-sc-keystore = { git = "https://github.com/paritytech/substrate", branch = "master" }
-sc-network = { git = "https://github.com/paritytech/substrate", branch = "master" }
-futures-timer = "3.0.2"
-polkadot-primitives-test-helpers = { path = "../../../primitives/test-helpers" }
->>>>>>> 1c2a0e2f
+polkadot-primitives-test-helpers = { path = "../../../primitives/test-helpers" }