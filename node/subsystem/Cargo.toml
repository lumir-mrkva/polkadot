--- conflicted
+++ resolved
@@ -22,18 +22,11 @@
 polkadot-primitives = { path = "../../primitives" }
 polkadot-statement-table = { path = "../../statement-table" }
 polkadot-node-jaeger = { path = "../jaeger" }
-<<<<<<< HEAD
-sc-network = { git = "https://github.com/paritytech/substrate", branch = "polkadot-v0.8.29" }
-smallvec = "1.6.1"
-sp-core = { git = "https://github.com/paritytech/substrate", branch = "polkadot-v0.8.29" }
-substrate-prometheus-endpoint = { git = "https://github.com/paritytech/substrate", branch = "polkadot-v0.8.29" }
-=======
 polkadot-procmacro-subsystem-dispatch-gen = { path = "dispatch-gen" }
 sc-network = { git = "https://github.com/paritytech/substrate", branch = "polkadot-v0.8.30" }
 smallvec = "1.6.1"
 sp-core = { git = "https://github.com/paritytech/substrate", branch = "polkadot-v0.8.30" }
 substrate-prometheus-endpoint = { git = "https://github.com/paritytech/substrate", branch = "polkadot-v0.8.30" }
->>>>>>> 6d781dda
 thiserror = "1.0.23"
 log = "0.4.13"
 
