[package]
name = "staking-miner"
version = "0.9.16"
authors = ["Parity Technologies <admin@parity.io>"]
edition = "2018"

[dependencies]
clap = { version = "3.0", features = ["derive", "env"] }
codec = { package = "parity-scale-codec", version = "2.0.0" }
<<<<<<< HEAD
tokio = { version = "1.15", features = ["macros", "rt-multi-thread", "sync"] }
log = "0.4.11"
env_logger = "0.9.0"
clap = { version = "3.0", features = ["derive", "env"] }
jsonrpsee = { version = "0.8", default-features = false, features = ["ws-client"] }
serde_json = "1.0"
serde = "1.0.132"
=======
env_logger = "0.9.0"
jsonrpsee = { version = "0.8", features = ["ws-client"] }
log = "0.4.11"
>>>>>>> 0d76dc7e
paste = "1.0.6"
serde = "1.0.132"
serde_json = "1.0"
thiserror = "1.0.30"
tokio = { version = "1.15", features = ["macros", "rt-multi-thread", "sync"] }

remote-externalities = { git = "https://github.com/paritytech/substrate", branch = "master" }

sp-core = { git = "https://github.com/paritytech/substrate", branch = "master" }
sp-version = { git = "https://github.com/paritytech/substrate", branch = "master" }
sp-io = { git = "https://github.com/paritytech/substrate", branch = "master" }
sp-runtime = { git = "https://github.com/paritytech/substrate", branch = "master" }
sp-npos-elections = { git = "https://github.com/paritytech/substrate", branch = "master" }
sc-transaction-pool-api = { git = "https://github.com/paritytech/substrate", branch = "master" }

frame-system = { git = "https://github.com/paritytech/substrate", branch = "master" }
frame-support = { git = "https://github.com/paritytech/substrate", branch = "master" }
frame-election-provider-support = { git = "https://github.com/paritytech/substrate", branch = "master" }
pallet-election-provider-multi-phase = { git = "https://github.com/paritytech/substrate", branch = "master" }
pallet-staking = { git = "https://github.com/paritytech/substrate", branch = "master" }
pallet-balances = { git = "https://github.com/paritytech/substrate", branch = "master" }
pallet-transaction-payment = { git = "https://github.com/paritytech/substrate", branch = "master" }

core-primitives = { package = "polkadot-core-primitives", path = "../../core-primitives" }

runtime-common = { package = "polkadot-runtime-common", path = "../../runtime/common" }
polkadot-runtime = { path = "../../runtime/polkadot" }
kusama-runtime = { path = "../../runtime/kusama" }
westend-runtime = { path = "../../runtime/westend" }

sub-tokens = { git = "https://github.com/paritytech/substrate-debug-kit", branch = "master" }

[dev-dependencies]
sp-version = { git = "https://github.com/paritytech/substrate", branch = "master" }<|MERGE_RESOLUTION|>--- conflicted
+++ resolved
@@ -7,19 +7,9 @@
 [dependencies]
 clap = { version = "3.0", features = ["derive", "env"] }
 codec = { package = "parity-scale-codec", version = "2.0.0" }
-<<<<<<< HEAD
-tokio = { version = "1.15", features = ["macros", "rt-multi-thread", "sync"] }
-log = "0.4.11"
-env_logger = "0.9.0"
-clap = { version = "3.0", features = ["derive", "env"] }
-jsonrpsee = { version = "0.8", default-features = false, features = ["ws-client"] }
-serde_json = "1.0"
-serde = "1.0.132"
-=======
 env_logger = "0.9.0"
 jsonrpsee = { version = "0.8", features = ["ws-client"] }
 log = "0.4.11"
->>>>>>> 0d76dc7e
 paste = "1.0.6"
 serde = "1.0.132"
 serde_json = "1.0"
