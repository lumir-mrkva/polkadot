--- conflicted
+++ resolved
@@ -44,12 +44,7 @@
 use jsonrpsee::ws_client::{WsClient, WsClientBuilder};
 use remote_externalities::{Builder, Mode, OnlineConfig};
 use sp_npos_elections::ExtendedBalance;
-<<<<<<< HEAD
-use sp_runtime::{traits::Block as BlockT, DeserializeOwned, Perbill};
-use structopt::{clap::arg_enum, StructOpt};
-=======
 use sp_runtime::{traits::Block as BlockT, DeserializeOwned};
->>>>>>> 5e416e8f
 
 pub(crate) enum AnyRuntime {
 	Polkadot,
@@ -300,19 +295,17 @@
 	},
 }
 
-arg_enum! {
-	#[derive(Debug, Copy, Clone, StructOpt)]
-	enum SubmissionStrategy {
-		// Only submit if at the time, we are the best.
-		OnlySubmitIfLeading,
-		// Always submit.
-		AlwaysSubmit
-		// TODO(niklasad1): fix Perbill with type in some other way
-		//
-		// Submit if we are leading, or if the solution that's leading is more that the given `Perbill`
-		// better than us. This helps detect obviously fake solutions and still combat them.
-		//SubmitIfClaimBetterThan(Perbill)*/
-	}
+#[derive(Debug, Copy, Clone, clap::ArgEnum)]
+enum SubmissionStrategy {
+	// Only submit if at the time, we are the best.
+	OnlySubmitIfLeading,
+	// Always submit.
+	AlwaysSubmit
+	// TODO(niklasad1): fix Perbill with type in some other way
+	//
+	// Submit if we are leading, or if the solution that's leading is more that the given `Perbill`
+	// better than us. This helps detect obviously fake solutions and still combat them.
+	// SubmitIfClaimBetterThan(sp_runtime::Perbill)
 }
 
 frame_support::parameter_types! {
@@ -337,7 +330,7 @@
 	solver: Solvers,
 
 	/// Submission strategy to use.
-	#[structopt(possible_values = &SubmissionStrategy::variants(), case_insensitive = true)]
+	#[clap(arg_enum)]
 	submission_strategy: SubmissionStrategy,
 }
 
