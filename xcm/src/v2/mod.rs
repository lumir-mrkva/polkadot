--- conflicted
+++ resolved
@@ -678,12 +678,8 @@
 	}
 }
 
-<<<<<<< HEAD
-impl<W: XcmWeightInfo<()>> GetWeight<W> for Instruction<()> {
-=======
 // TODO: Automate Generation
 impl<Call, W: XcmWeightInfo<Call>> GetWeight<W> for Instruction<Call> {
->>>>>>> a543821d
 	fn weight(&self) -> Weight {
 		use Instruction::*;
 		match self {
